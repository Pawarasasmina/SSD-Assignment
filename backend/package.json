--- conflicted
+++ resolved
@@ -16,10 +16,7 @@
     "cors": "^2.8.5",
     "dotenv": "^16.4.5",
     "express": "^4.19.2",
-<<<<<<< HEAD
-=======
     "express-rate-limit": "^8.1.0",
->>>>>>> 54a44a07
     "express-validator": "^7.2.1",
     "google-auth-library": "^10.3.0",
     "helmet": "^8.1.0",
